--- conflicted
+++ resolved
@@ -1,21 +1,6 @@
-<<<<<<< HEAD
 with import ./nix/nixpkgs.nix {};
+with import ./nix/nixpkgs.nix { };
 with python38Packages;
-
-#let
-#  geth = go-ethereum.overrideAttrs (old: rec {
-#     src = fetchgit {
-#        url = "https://gitlab.com/translucence/go-ethereum";
-#        rev = "ddf77c130afd14a5cabe63c5ed7ed1c56cb5aeb8";
-#        sha256 = "05riajfg5wcc40g95r6bdwfya4a0lwlricv6gp6b9wisn6wkphmw";
-#  };
-#
-#  buildPhase = ''
-#            '';
-#});
-=======
-with import ./nix/nixpkgs.nix { };
->>>>>>> bac86245
 
 let
   geth = callPackage ./nix/go-ethereum {
@@ -26,19 +11,12 @@
 mkShell
 {
   buildInputs = [
-<<<<<<< HEAD
-    go            # go language
-    solc          # solidity compiler
-    hivemind      # process runner
-    nodejs-12_x   # nodejs
-=======
+
     geth
     solc # solidity compiler
     hivemind # process runner
     nodejs-12_x # nodejs
->>>>>>> bac86245
   ];
-
   shellHook = ''
     export PATH=$(pwd)/bin:$PATH
     export HARDHAT_NETWORK=localhost
