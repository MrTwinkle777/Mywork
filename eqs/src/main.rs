use eqs::configuration::EQSOptions;
use structopt::StructOpt;

#[async_std::main]
async fn main() -> std::io::Result<()> {
    tracing_subscriber::fmt().pretty().init();
<<<<<<< HEAD
    let (state_persistence, query_result_state) = if reset_state() {
        (
            StatePersistence::new(&store_path(), "eqs").unwrap(),
            Arc::new(RwLock::new(QueryResultState::new(verifier_keys()))),
        )
    } else {
        let state_persistence = StatePersistence::load(&store_path(), "eqs").unwrap();
        let query_result_state =
            Arc::new(RwLock::new(state_persistence.load_latest_state().unwrap()));
        (state_persistence, query_result_state)
    };

    let _api_handle = init_web_server(query_result_state.clone()).unwrap();

    // will replace with subscription in phase 3
    let mut eth_poll = EthPolling::new(query_result_state, state_persistence).await;

    // TODO: mechanism to signal for exit.
    loop {
        if let Ok(_height) = eth_poll.check().await {
            // do we want an idle/backoff on unchanged?
        }
        // sleep here
        sleep(query_frequency()).await;
    }
=======
    eqs::run_eqs(&EQSOptions::from_args()).await
>>>>>>> 622c7430
}<|MERGE_RESOLUTION|>--- conflicted
+++ resolved
@@ -4,33 +4,5 @@
 #[async_std::main]
 async fn main() -> std::io::Result<()> {
     tracing_subscriber::fmt().pretty().init();
-<<<<<<< HEAD
-    let (state_persistence, query_result_state) = if reset_state() {
-        (
-            StatePersistence::new(&store_path(), "eqs").unwrap(),
-            Arc::new(RwLock::new(QueryResultState::new(verifier_keys()))),
-        )
-    } else {
-        let state_persistence = StatePersistence::load(&store_path(), "eqs").unwrap();
-        let query_result_state =
-            Arc::new(RwLock::new(state_persistence.load_latest_state().unwrap()));
-        (state_persistence, query_result_state)
-    };
-
-    let _api_handle = init_web_server(query_result_state.clone()).unwrap();
-
-    // will replace with subscription in phase 3
-    let mut eth_poll = EthPolling::new(query_result_state, state_persistence).await;
-
-    // TODO: mechanism to signal for exit.
-    loop {
-        if let Ok(_height) = eth_poll.check().await {
-            // do we want an idle/backoff on unchanged?
-        }
-        // sleep here
-        sleep(query_frequency()).await;
-    }
-=======
     eqs::run_eqs(&EQSOptions::from_args()).await
->>>>>>> 622c7430
 }