--- conflicted
+++ resolved
@@ -1,9 +1,5 @@
-<<<<<<< HEAD
 use cap_rust_sandbox::ledger::CapeLedger;
-use cap_rust_sandbox::state::{CapeContractState, CAPE_MERKLE_HEIGHT};
-=======
-use cap_rust_sandbox::model::{CapeContractState, CapeModelEvent, CAPE_MERKLE_HEIGHT};
->>>>>>> 332cdb0f
+use cap_rust_sandbox::model::{CapeContractState, CAPE_MERKLE_HEIGHT};
 use jf_cap::MerkleTree;
 use key_set::VerifierKeySet;
 use seahorse::events::LedgerEvent;
@@ -15,11 +11,7 @@
     pub contract_state: CapeContractState,
 
     // accumulated list of CAPE events
-<<<<<<< HEAD
     pub events: Vec<LedgerEvent<CapeLedger>>,
-=======
-    pub events: Vec<CapeModelEvent>,
->>>>>>> 332cdb0f
     // additional indexed data for queries
 }
 
