[package]
name = "eqs"
version = "0.0.1"
edition = "2021"

# See more keys and their definitions at https://doc.rust-lang.org/cargo/reference/manifest.html

[dependencies]
async-std = { version = "1.10.0", features = ["unstable", "attributes", "tokio1"] }
atomic_store = { version="0.0.2", registry="translucence" }
bincode = "1.3.3"
cap-rust-sandbox = { path = "../contracts/rust" }
dirs = "4.0"
# may switch to `ethers = "0.6.2"` in the future; keeping this for compatibility for now
ethers = { git = "https://github.com/gakonst/ethers-rs", branch = "master" }

jf-cap = { features=["std"], git = "ssh://git@github.com/EspressoSystems/cap.git", rev = "16ad157f96d2102d59206df0106fb341302180d3" }
jf-primitives = { features=["std"], git = "ssh://git@github.com/EspressoSystems/jellyfish.git" }
key-set = { git = "ssh://git@github.com/EspressoSystems/key-set.git" }

lazy_static = "1.4.0"
markdown = "0.3"
net = { git = "ssh://git@github.com/EspressoSystems/net.git" }
<<<<<<< HEAD
=======
rand = "0.8.4"
>>>>>>> 2004cac6
rand_chacha = { version = "0.3.1", features = ["serde1"] }
reef = { git = "ssh://git@github.com/EspressoSystems/reef.git" }
seahorse = { git = "ssh://git@github.com/EspressoSystems/seahorse.git", rev = "48aaed68d922b23e4a3d9f4e9dcc6d50185c3619", features = ["testing"] }
serde = { version = "1.0.123", features = ["derive", "rc"] }
serde_derive = "1.0.118"
serde_json = "1.0.61"
snafu = { version = "0.7", features = ["backtraces"] }
structopt = { version = "0.3" }
strum = "0.20"
strum_macros = "0.20.1"
surf = { version = "2.3.2", optional = true }
tagged-base64 = { git = "ssh://git@github.com/EspressoSystems/tagged-base64.git", branch = "main" }
tide = "0.16.0"
tide-websockets = "0.4.0"
toml = "0.5"
tracing = "0.1.26"
tracing-subscriber = "0.3"

[dev-dependencies]
surf = "2.3.2"

[features]
testing = ["surf"]<|MERGE_RESOLUTION|>--- conflicted
+++ resolved
@@ -21,10 +21,7 @@
 lazy_static = "1.4.0"
 markdown = "0.3"
 net = { git = "ssh://git@github.com/EspressoSystems/net.git" }
-<<<<<<< HEAD
-=======
 rand = "0.8.4"
->>>>>>> 2004cac6
 rand_chacha = { version = "0.3.1", features = ["serde1"] }
 reef = { git = "ssh://git@github.com/EspressoSystems/reef.git" }
 seahorse = { git = "ssh://git@github.com/EspressoSystems/seahorse.git", rev = "48aaed68d922b23e4a3d9f4e9dcc6d50185c3619", features = ["testing"] }
