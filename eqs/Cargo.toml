[package]
name = "eqs"
version = "0.0.1"
authors = ["Espresso Systems <hello@espressosys.com>"]
edition = "2021"
license = "GPL-3.0-or-later"

# See more keys and their definitions at https://doc.rust-lang.org/cargo/reference/manifest.html

[dependencies]
async-std = { version = "1.10.0", features = ["unstable", "attributes", "tokio1"] }
atomic_store = { git = "https://github.com/EspressoSystems/atomicstore.git", version="0.1.0" }
bincode = "1.3.3"
cap-rust-sandbox = { path = "../contracts/rust" }
commit = { git = "ssh://git@github.com/EspressoSystems/commit.git", rev = "f48cd52c59755eade0605111826eef3df6abdcf8" }
dirs = "4.0"
# may switch to `ethers = "0.6.2"` in the future; keeping this for compatibility for now
ethers = { git = "https://github.com/gakonst/ethers-rs", branch = "master" }

jf-cap = { features=["std"], git = "https://github.com/EspressoSystems/cap.git", tag = "0.0.1" }
jf-primitives = { features=["std"], git = "https://github.com/EspressoSystems/jellyfish.git" }
key-set = { git = "https://github.com/EspressoSystems/key-set.git" }

lazy_static = "1.4.0"
markdown = "0.3"
<<<<<<< HEAD
net = { git = "ssh://git@github.com/EspressoSystems/net.git" }
rand = "0.8.4"
=======
net = { git = "https://github.com/EspressoSystems/net.git" }
>>>>>>> eeec8c48
rand_chacha = { version = "0.3.1", features = ["serde1"] }
reef = { git = "https://github.com/EspressoSystems/reef.git" }
seahorse = { git = "https://github.com/EspressoSystems/seahorse.git", features = ["testing"] }
serde = { version = "1.0.123", features = ["derive", "rc"] }
serde_derive = "1.0.118"
serde_json = "1.0.61"
snafu = { version = "0.7", features = ["backtraces"] }
structopt = { version = "0.3" }
strum = "0.20"
strum_macros = "0.20.1"
surf = { version = "2.3.2", optional = true }
tagged-base64 = { git = "https://github.com/EspressoSystems/tagged-base64.git", branch = "main" }
tide = "0.16.0"
tide-websockets = "0.4.0"
toml = "0.5"
tracing = "0.1.26"
tracing-subscriber = "0.3"

[dev-dependencies]
surf = "2.3.2"

[features]
testing = ["surf"]<|MERGE_RESOLUTION|>--- conflicted
+++ resolved
@@ -12,7 +12,7 @@
 atomic_store = { git = "https://github.com/EspressoSystems/atomicstore.git", version="0.1.0" }
 bincode = "1.3.3"
 cap-rust-sandbox = { path = "../contracts/rust" }
-commit = { git = "ssh://git@github.com/EspressoSystems/commit.git", rev = "f48cd52c59755eade0605111826eef3df6abdcf8" }
+commit = { git = "https://github.com/EspressoSystems/commit.git", tag = "0.1.0" }
 dirs = "4.0"
 # may switch to `ethers = "0.6.2"` in the future; keeping this for compatibility for now
 ethers = { git = "https://github.com/gakonst/ethers-rs", branch = "master" }
@@ -23,12 +23,8 @@
 
 lazy_static = "1.4.0"
 markdown = "0.3"
-<<<<<<< HEAD
-net = { git = "ssh://git@github.com/EspressoSystems/net.git" }
+net = { git = "https://github.com/EspressoSystems/net.git" }
 rand = "0.8.4"
-=======
-net = { git = "https://github.com/EspressoSystems/net.git" }
->>>>>>> eeec8c48
 rand_chacha = { version = "0.3.1", features = ["serde1"] }
 reef = { git = "https://github.com/EspressoSystems/reef.git" }
 seahorse = { git = "https://github.com/EspressoSystems/seahorse.git", features = ["testing"] }
