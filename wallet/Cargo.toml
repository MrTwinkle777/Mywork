--- conflicted
+++ resolved
@@ -27,11 +27,8 @@
 jf-utils = { features=["std"], git = "ssh://git@github.com/SpectrumXYZ/jellyfish.git"}
 markdown = "0.3"
 net = { git = "ssh://git@github.com/SpectrumXYZ/net.git" }
-<<<<<<< HEAD
 rand = "0.8.4"
-=======
 pipe = { version = "0.4" }
->>>>>>> ee1cf32b
 rand_chacha = "0.3.1"
 regex = "1.5.4"
 reef = { git = "ssh://git@github.com/SpectrumXYZ/reef.git" }
