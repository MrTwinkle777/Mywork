pub mod backend;
pub mod cli_client;
pub mod disco;
pub mod mocks;
pub mod routes;
<<<<<<< HEAD
pub mod simple_backend;
=======
pub mod testing;
>>>>>>> c64f91fd
pub mod wallet;
pub mod web;

pub use wallet::*;<|MERGE_RESOLUTION|>--- conflicted
+++ resolved
@@ -3,11 +3,8 @@
 pub mod disco;
 pub mod mocks;
 pub mod routes;
-<<<<<<< HEAD
 pub mod simple_backend;
-=======
 pub mod testing;
->>>>>>> c64f91fd
 pub mod wallet;
 pub mod web;
 
